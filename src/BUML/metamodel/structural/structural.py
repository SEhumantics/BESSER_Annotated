--- conflicted
+++ resolved
@@ -68,10 +68,7 @@
     def __repr__(self):
         return f"Name({self.name})"
 
-<<<<<<< HEAD
 class DataType(Type):
-=======
-class DataType(NamedElement):
     """Represents a data type.
 
     This class inherits from NamedElement and is used to model data types.
@@ -83,7 +80,6 @@
         name (str): Inherited from NamedElement, represents the name of the data type.
     """
 
->>>>>>> 74b7bfaa
     def __init__(self, name: str):
         super().__init__(name)
 
@@ -243,11 +239,6 @@
 
 # Properties are owned by a class or an association and point to a type with a multiplicity
 class Property(TypedElement):
-<<<<<<< HEAD
-
-    def __init__(self, name: str, owner: Type, property_type: Type, multiplicity: Multiplicity = Multiplicity(1, 1), 
-                 visibility: str = 'public', is_composite: bool = False, is_navigable: bool = True, is_aggregation: bool = False):
-=======
     """A property can represents an attribute of a class or an end of an association.
 
     Properties are owned by a class or an association.
@@ -273,8 +264,8 @@
         is_aggregation (bool): Indicates whether the property represents an aggregation.
     """
     
-    def __init__(self, name: str, owner: Type, property_type: Type, multiplicity: Multiplicity = Multiplicity(1, 1), visibility: str = 'public', is_composite: bool = False, is_navigable: bool = True, is_aggregation: bool = False):
->>>>>>> 74b7bfaa
+    def __init__(self, name: str, owner: Type, property_type: Type, multiplicity: Multiplicity = Multiplicity(1, 1), 
+                 visibility: str = 'public', is_composite: bool = False, is_navigable: bool = True, is_aggregation: bool = False):
         super().__init__(name, property_type, visibility)
         self.owner: Type = owner
         self.multiplicity: Multiplicity = multiplicity
@@ -945,7 +936,7 @@
         return {element for element in self.types if isinstance(element, Class)}
     
     def get_class_by_name(self, class_name: str) -> Class:
-<<<<<<< HEAD
+        """Class: Gets a class by name."""
         return next((element for element in self.types if isinstance(element, Class) and element.name == class_name), None)
     
     def classes_sorted_by_inheritance(self) -> list[Class]:
@@ -956,8 +947,4 @@
                 if len(cl.parents()) == 0 or all(parent in ordered_classes for parent in cl.parents()):
                     ordered_classes.append(cl)
             classes.difference_update(ordered_classes)
-        return ordered_classes
-=======
-        """Class: Gets a class by name."""
-        return next((element for element in self.types if isinstance(element, Class) and element.name == class_name), None)
->>>>>>> 74b7bfaa
+        return ordered_classes